--- conflicted
+++ resolved
@@ -7,11 +7,8 @@
 /data/
 /outputs/
 __pycache__
-<<<<<<< HEAD
 .vscode/
-=======
 .ipynb_checkpoints/
 # Ignore image files
 *.jpg
-*.png
->>>>>>> 2882b68c
+*.png